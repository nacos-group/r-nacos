[package]
name = "rnacos"
<<<<<<< HEAD
version = "0.2.1-beta.1"
=======
version = "0.2.1"
>>>>>>> 7087baf2
authors = ["heqingpan <heqingpan@126.com>"]
edition = "2018"
license = "MIT/Apache-2.0"
description = "Nacos server re-implemented in Rust."
homepage = "https://github.com/heqingpan/rnacos"
repository = "https://github.com/heqingpan/rnacos"
documentation = "https://docs.rs/rnacos/latest"
readme = "README.md"
keywords = ["nacos", "rnacos", "registry", "config"]

# See more keys and their definitions at https://doc.rust-lang.org/cargo/reference/manifest.html

[workspace]

members = [
    ".",
    "loadtest",
]

[[bin]]
name = "rnacos"
path = "src/main.rs"

[dependencies]
serde = { version = "1", features = ["derive", "rc"] }
serde_json = "1"
serde_urlencoded = "0.7"
actix-web = "4"
actix-http = "3"
actix = "0.13"
actix-rt = "2"
actix-multipart = "0.6"
actix-multipart-derive = "0.6"
env_logger = "0.10"
rust-crypto = "0.2"
tokio = { version = "1", features = ["full"] }
tokio-stream = "0.1"
chrono = { version = "0.4", features = ["serde"] }
flate2 = "1.0"
log = "0.4"

tonic = "0.4"

async-trait = "0.1"
anyhow = "1"
mime = "0.3"
lazy_static = "1.4"
dotenv = "0.15"
#rust-embed="6.6.1"
mime_guess = { version = "2" }
# db
rusqlite = { version = "0.25", features = ["bundled"] }
rsql_builder = "0.1.5"
inner-mem-cache = "0.1.4"
rnacos-web-dist-wrap = "0.1.9"
nacos_rust_client = "0.2"
zip = "0.6"
tempfile = "3"

# sled db
sled = "0.34"

# protobuf serde
prost = "0.7"
prost-derive = "0.7"
prost-types = "0.7"

# bytes
bytes = "1"
byteorder = "1.4"
tracing = "0.1.29"
tracing-subscriber = { version = "0.3.0", features = ["env-filter"] }
# reqwest = { version = "0.11", features = ["json"], default-features = false }
async-raft = "0.6"
thiserror = "1.0.20"
clap = { version = "4.3", features = ["derive"] }

[dependencies.uuid]
version = "1.2.1"
features = [
    "v4",                # Lets you generate random UUIDs
    "fast-rng",          # Use a faster (but still sufficiently random) RNG
    "macro-diagnostics", # Enable better diagnostics for compile-time UUIDs
]

[build-dependencies]<|MERGE_RESOLUTION|>--- conflicted
+++ resolved
@@ -1,10 +1,6 @@
 [package]
 name = "rnacos"
-<<<<<<< HEAD
-version = "0.2.1-beta.1"
-=======
-version = "0.2.1"
->>>>>>> 7087baf2
+version = "0.2.2-beta.1"
 authors = ["heqingpan <heqingpan@126.com>"]
 edition = "2018"
 license = "MIT/Apache-2.0"
